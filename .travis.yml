--- conflicted
+++ resolved
@@ -31,14 +31,10 @@
   - conda update -q conda
   - conda create -q -n test-environment python=$PYTHON
   - source activate test-environment
-<<<<<<< HEAD
-  - pip install coverage pytest pytest-cov pytest-benchmark codecov
-=======
 
   # Install project requirements
   - conda install numpy=$NUMPY numba>=0.23 astropy>=1.0 matplotlib scipy jplephem
-  - pip install coverage pytest pytest-cov codecov
->>>>>>> 2076bcb5
+  - pip install coverage pytest pytest-cov codecov pytest-benchmark
 
 install:
   - pip install --no-deps .  # Test installation correctness
@@ -50,13 +46,9 @@
   # Uninstall to test coverage against sources
   - pip uninstall poliastro -y
   - pip install --no-deps -e .
-<<<<<<< HEAD
+
   - NUMBA_DISABLE_JIT=1 py.test --cov --benchmark-skip
-=======
 
-  - NUMBA_DISABLE_JIT=1 py.test --cov
-
->>>>>>> 2076bcb5
   - codecov
 
 sudo: false